#!/usr/bin/env python
# -*- coding: utf-8 -*-
# @Author: oesteban
# @Date:   2015-11-19 16:44:27
# @Last Modified by:   oesteban
# @Last Modified time: 2016-10-05 15:03:18
"""
fMRI preprocessing workflow
=====
"""
from __future__ import absolute_import, division, print_function, unicode_literals

import os
import os.path as op
import glob
import sys
import uuid
from argparse import ArgumentParser
from argparse import RawTextHelpFormatter
from multiprocessing import cpu_count
from time import strftime

def main():
    """Entry point"""
    from fmriprep import __version__
    parser = ArgumentParser(description='fMRI Preprocessing workflow',
                            formatter_class=RawTextHelpFormatter)

    # Arguments as specified by BIDS-Apps
    # required, positional arguments
    # IMPORTANT: they must go directly with the parser object
    parser.add_argument('bids_dir', action='store', default=os.getcwd())
    parser.add_argument('output_dir', action='store',
                        default=op.join(os.getcwd(), 'out'))
    parser.add_argument('analysis_level', choices=['participant'])

    # optional arguments
    parser.add_argument('--participant_label', action='store', nargs='+')
    parser.add_argument('-v', '--version', action='version',
                        version='fmriprep v{}'.format(__version__))

    # Other options
    g_input = parser.add_argument_group('fMRIprep specific arguments')
    g_input.add_argument('-s', '--session-id', action='store', default='single_session')
    g_input.add_argument('-r', '--run-id', action='store', default='single_run')
    g_input.add_argument('--task-id', help='limit the analysis only ot one task', action='store')
    g_input.add_argument('-d', '--data-type', action='store', choices=['anat', 'func'])
    g_input.add_argument('--debug', action='store_true', default=False,
                         help='run debug version of workflow')
    g_input.add_argument('--nthreads', action='store', default=0,
                         type=int, help='number of threads')
    g_input.add_argument('--mem_mb', action='store', default=0,
                         type=int, help='try to limit requested memory to this number')
    g_input.add_argument('--write-graph', action='store_true', default=False,
                         help='Write workflow graph.')
    g_input.add_argument('--use-plugin', action='store', default=None,
                         help='nipype plugin configuration file')
    g_input.add_argument('-w', '--work-dir', action='store',
                         default=op.join(os.getcwd(), 'work'))
    g_input.add_argument('--ignore', required=False,
                         action='store', choices=['fieldmaps'],
                         nargs="+", default=[],
                         help='In case the dataset includes fieldmaps but you chose not to take advantage of them.')
    g_input.add_argument('--reports-only', action='store_true', default=False,
                         help="only generate reports, don't run workflows. This will only rerun report aggregation, not reportlet generation for specific nodes.")
    g_input.add_argument('--skip-native', action='store_true',
                         default=False,
                         help="don't output timeseries in native space")

    #  ANTs options
    g_ants = parser.add_argument_group('specific settings for ANTs registrations')
    g_ants.add_argument('--ants-nthreads', action='store', type=int, default=0,
                        help='number of threads that will be set in ANTs processes')
    g_ants.add_argument('--skull-strip-ants', dest="skull_strip_ants",
                        action='store_true',
                        help='use ANTs-based skull-stripping (default, slow))')
    g_ants.add_argument('--no-skull-strip-ants', dest="skull_strip_ants",
                        action='store_false',
                        help="don't use ANTs-based skull-stripping (use  AFNI instead, fast)")
    g_ants.set_defaults(skull_strip_ants=True)

    # FreeSurfer options
    g_fs = parser.add_argument_group('settings for FreeSurfer preprocessing')
    g_fs.add_argument('--no-freesurfer', action='store_false', dest='freesurfer',
                      help='disable FreeSurfer preprocessing')

    opts = parser.parse_args()
    create_workflow(opts)


def create_workflow(opts):
    import logging
    from nipype import config as ncfg
    from nipype import logging as nlog
    from fmriprep.utils import make_folder
    from fmriprep.viz.reports import run_reports
    from fmriprep.workflows.base import base_workflow_enumerator

    errno = 0

    settings = {
        'bids_root': op.abspath(opts.bids_dir),
        'write_graph': opts.write_graph,
        'nthreads': opts.nthreads,
        'mem_mb': opts.mem_mb,
        'debug': opts.debug,
        'ants_nthreads': opts.ants_nthreads,
        'skull_strip_ants': opts.skull_strip_ants,
        'output_dir': op.abspath(opts.output_dir),
        'work_dir': op.abspath(opts.work_dir),
        'ignore': opts.ignore,
        'skip_native': opts.skip_native,
        'freesurfer': opts.freesurfer,
        'reportlets_dir': op.join(op.abspath(opts.work_dir), 'reportlets'),
    }

    # set up logger
    logger = logging.getLogger('cli')

    if opts.debug:
        settings['ants_t1-mni_settings'] = 't1-mni_registration_test'
        logger.setLevel(logging.DEBUG)

    run_uuid = strftime('%Y%m%d-%H%M%S_') + str(uuid.uuid4())

<<<<<<< HEAD
    log_dir = op.join(settings['output_dir'], 'log', run_uuid)
=======
    log_dir = op.join(settings['output_dir'], 'fmriprep', 'log', run_uuid)
    derivatives = op.join(settings['output_dir'], 'derivatives')
>>>>>>> 11c9f8d8

    # Check and create output and working directories
    # Using make_folder to prevent https://github.com/poldracklab/mriqc/issues/111
    make_folder(settings['output_dir'])
    make_folder(settings['work_dir'])
    make_folder(log_dir)

    logger.addHandler(logging.FileHandler(op.join(log_dir, 'run_workflow')))

    if opts.reports_only:
        run_reports(settings['output_dir'])
        sys.exit()

    # Set nipype config
    ncfg.update_config({
        'logging': {'log_directory': log_dir, 'log_to_file': True},
        'execution': {'crashdump_dir': log_dir}
    })
    nlog.update_logging(ncfg)

    # nipype plugin configuration
    plugin_settings = {'plugin': 'Linear'}
    if opts.use_plugin is not None:
        from yaml import load as loadyml
        with open(opts.use_plugin) as f:
            plugin_settings = loadyml(f)
    else:
        # Setup multiprocessing
        if settings['nthreads'] == 0:
            settings['nthreads'] = cpu_count()

        if settings['nthreads'] > 1:
            plugin_settings['plugin'] = 'MultiProc'
            plugin_settings['plugin_args'] = {'n_procs': settings['nthreads']}
            if settings['mem_mb']:
                plugin_settings['plugin_args']['memory_gb'] = settings['mem_mb']/1024

    if settings['ants_nthreads'] == 0:
        settings['ants_nthreads'] = cpu_count()

    # Determine subjects to be processed
    subject_list = opts.participant_label

    if subject_list is None or not subject_list:
        subject_list = [op.basename(subdir)[4:] for subdir in glob.glob(
            op.join(settings['bids_root'], 'sub-*'))]

    logger.info('Subject list: %s', ', '.join(subject_list))

    # Build main workflow and run
    preproc_wf = base_workflow_enumerator(subject_list, task_id=opts.task_id,
                                          settings=settings, run_uuid=run_uuid)
    preproc_wf.base_dir = settings['work_dir']

    try:
        preproc_wf.run(**plugin_settings)
    except RuntimeError as e:
        if "Workflow did not execute cleanly" in str(e):
            errno = 1
        else:
            raise(e)

    if opts.write_graph:
        preproc_wf.write_graph(graph2use="colored", format='svg',
                               simple_form=True)

<<<<<<< HEAD
    for subject_label in subject_list:
        run_reports(settings['output_dir'], subject_label, run_uuid=run_uuid,
                    errno=errno)
=======
    run_reports(settings['reportlets_dir'], settings['output_dir'], run_uuid=run_uuid, errno=errno)
>>>>>>> 11c9f8d8

    sys.exit(errno)

if __name__ == '__main__':
    main()<|MERGE_RESOLUTION|>--- conflicted
+++ resolved
@@ -123,12 +123,7 @@
 
     run_uuid = strftime('%Y%m%d-%H%M%S_') + str(uuid.uuid4())
 
-<<<<<<< HEAD
-    log_dir = op.join(settings['output_dir'], 'log', run_uuid)
-=======
     log_dir = op.join(settings['output_dir'], 'fmriprep', 'log', run_uuid)
-    derivatives = op.join(settings['output_dir'], 'derivatives')
->>>>>>> 11c9f8d8
 
     # Check and create output and working directories
     # Using make_folder to prevent https://github.com/poldracklab/mriqc/issues/111
@@ -195,13 +190,9 @@
         preproc_wf.write_graph(graph2use="colored", format='svg',
                                simple_form=True)
 
-<<<<<<< HEAD
     for subject_label in subject_list:
-        run_reports(settings['output_dir'], subject_label, run_uuid=run_uuid,
+        run_reports(settings['reportlets_dir'], settings['output_dir'], subject_label, run_uuid=run_uuid,
                     errno=errno)
-=======
-    run_reports(settings['reportlets_dir'], settings['output_dir'], run_uuid=run_uuid, errno=errno)
->>>>>>> 11c9f8d8
 
     sys.exit(errno)
 
