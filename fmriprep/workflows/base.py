#!/usr/bin/env python
# -*- coding: utf-8 -*-
# emacs: -*- mode: python; py-indent-offset: 4; indent-tabs-mode: nil -*-
# vi: set ft=python sts=4 ts=4 sw=4 et:
"""
Base workflow: the workflow enumerator and the two orchestrators
(ds005 & ds054 -types of workflow)
"""
from __future__ import print_function, division, absolute_import, unicode_literals

import os
from copy import deepcopy
from time import strftime

from nipype.pipeline import engine as pe
from nipype.interfaces import fsl
from nipype.interfaces import utility as niu

from fmriprep.interfaces import BIDSDataGrabber, BIDSFreeSurferDir
from fmriprep.utils.misc import collect_bids_data, get_biggest_epi_file_size_gb
from fmriprep.workflows import confounds

from fmriprep.workflows.anatomical import t1w_preprocessing
from fmriprep.workflows.sbref import sbref_preprocess
from fmriprep.workflows.fieldmap import fmap_estimator

from fmriprep.workflows.epi import (
    epi_preprocess, epi_hmc, epi_sbref_registration,
    ref_epi_t1_registration, epi_mni_transformation)


def base_workflow_enumerator(subject_list, task_id, settings, run_uuid):
    workflow = pe.Workflow(name='workflow_enumerator')

    if settings['freesurfer']:
        fsdir = pe.Node(BIDSFreeSurferDir(), name='BIDSFreesurfer')
        fsdir.inputs.freesurfer_home = os.getenv('FREESURFER_HOME')
        fsdir.inputs.derivatives = os.path.join(settings['output_dir'])

    generated_list = []
    for subject in subject_list:
        generated_workflow = base_workflow_generator(subject, task_id=task_id,
                                                     settings=settings)
        if generated_workflow:
            generated_workflow.config['execution']['crashdump_dir'] = (
                os.path.join(settings['output_dir'], "fmriprep", "sub-" + subject, 'log', run_uuid)
            )
            for node in generated_workflow._get_all_nodes():
                node.config = deepcopy(generated_workflow.config)
            if settings['freesurfer']:
                workflow.connect(fsdir, 'subjects_dir',
                                 generated_workflow, 'inputnode.subjects_dir')
            else:
                workflow.add_nodes([generated_workflow])

    return workflow


def base_workflow_generator(subject_id, task_id, settings):
    subject_data = collect_bids_data(settings['bids_root'], subject_id, task_id)

    settings["biggest_epi_file_size_gb"] = get_biggest_epi_file_size_gb(subject_data['func'])

    if subject_data['t1w'] == []:
        raise Exception("No T1w images found for participant {}. "
                        "All workflows require T1w images.".format(subject_id))

    if all((subject_data['fmap'] != [],
            subject_data['sbref'] != [],
            "fieldmaps" not in settings['ignore'])):
        return basic_fmap_sbref_wf(subject_data, settings, name=subject_id)
    else:
        return basic_wf(subject_data, settings, name=subject_id)


def basic_fmap_sbref_wf(subject_data, settings, name='fMRI_prep'):
    """
    The main fmri preprocessing workflow, for the ds054-type of data:

      * [x] Has at least one T1w and at least one bold file (minimal reqs.)
      * [x] Has one or more SBRefs

    """

    if settings is None:
        settings = {}

    workflow = pe.Workflow(name=name)

    inputnode = pe.Node(niu.IdentityInterface(fields=['subjects_dir']),
                        name='inputnode')
    #  inputnode = pe.Node(niu.IdentityInterface(fields=['subject_id']),
    #                    name='inputnode')
    #  inputnode.iterables = [('subject_id', subject_list)]

    bidssrc = pe.Node(BIDSDataGrabber(subject_data=subject_data), name='BIDSDatasource')

    # Preprocessing of T1w (includes registration to MNI)
    t1w_pre = t1w_preprocessing(settings=settings)

    # Estimate fieldmap
    fmap_est = fmap_estimator(subject_data, settings=settings)

    # Correct SBRef
    sbref_pre = sbref_preprocess(settings=settings)

    # Register SBRef to T1
    sbref_t1 = ref_epi_t1_registration(reportlet_suffix='sbref_t1_flt_bbr',
                                       inv_ds_suffix='target-sbref_affine',
                                       settings=settings)

    # HMC and SDC of EPI using SBRef as reference
    epi_pre = epi_preprocess(settings=settings)
    epi_pre.get_node('inputnode').iterables = ('epi', subject_data['func'])

    # get confounds
    confounds_wf = confounds.discover_wf(settings)
    confounds_wf.get_node('inputnode').inputs.t1_transform_flags = [False, True]

    # create list of transforms to resample t1 -> sbref -> epi
    t1_to_epi_transforms = pe.Node(fsl.ConvertXFM(concat_xfm=True), name='T1ToEPITransforms')

    workflow.connect([
<<<<<<< HEAD
        (bidssrc, t1w_pre, [('t1w', 'inputnode.t1w')]),
=======
        (bidssrc, t1w_pre, [('t1w', 'inputnode.t1w'),
                            ('t2w', 'inputnode.t2w')]),
        (bidssrc, fmap_est, [('fmap', 'inputnode.input_images')]),
>>>>>>> 45fff14d
        (bidssrc, sbref_pre, [('sbref', 'inputnode.sbref')]),
        (bidssrc, sbref_t1, [('sbref', 'inputnode.name_source'),
                             ('t1w', 'inputnode.t1w')]),
        (fmap_est, sbref_pre, [('outputnode.fmap', 'inputnode.fmap'),
                               ('outputnode.fmap_ref', 'inputnode.fmap_ref'),
                               ('outputnode.fmap_mask', 'inputnode.fmap_mask')]),
        (sbref_pre, sbref_t1, [('outputnode.sbref_unwarped', 'inputnode.ref_epi'),
                               ('outputnode.sbref_unwarped_mask', 'inputnode.ref_epi_mask')]),
        (t1w_pre, sbref_t1, [
            ('outputnode.bias_corrected_t1', 'inputnode.bias_corrected_t1'),
            ('outputnode.t1_mask', 'inputnode.t1_mask'),
            ('outputnode.t1_brain', 'inputnode.t1_brain'),
            ('outputnode.t1_seg', 'inputnode.t1_seg')]),
        (t1_to_epi_transforms, confounds_wf, [('out_file', 'inputnode.t1_transform')]),
        (t1w_pre, confounds_wf, [('outputnode.t1_tpms', 'inputnode.t1_tpms')]),

        # (sbref_pre, epi2sbref, [('outputnode.sbref_unwarped', 'inputnode.sbref'),
        #                         ('outputnode.sbref_unwarped_mask', 'inputnode.sbref_mask')]),
        # (hmcwf, epi2sbref, [('outputnode.epi_mask', 'inputnode.epi_mask'),
        #                     ('outputnode.epi_mean', 'inputnode.epi_mean'),
        #                     ('outputnode.epi_hmc', 'inputnode.epi'),
        #                     ('inputnode.epi', 'inputnode.epi_name_source')]),
        # (hmcwf, epiunwarp_wf, [('inputnode.epi', 'inputnode.epi')]),
        # (fmap_est, epiunwarp_wf, [('outputnode.fmap', 'inputnode.fmap'),
        #                           ('outputnode.fmap_mask', 'inputnode.fmap_mask'),
        #                           ('outputnode.fmap_ref', 'inputnode.fmap_ref')]),
        # (sbref_t1, t1_to_epi_transforms, [(('outputnode.mat_t1_to_epi'), 'in_file')]),
        # (epi2sbref, t1_to_epi_transforms, [('outputnode.out_mat_inv', 'in_file2')]),


        # (hmcwf, confounds_wf, [('outputnode.movpar_file', 'inputnode.movpar_file'),
        #                        ('outputnode.epi_mean', 'inputnode.reference_image'),
        #                        ('outputnode.motion_confounds_file',
        #                         'inputnode.motion_confounds_file'),
        #                        ('inputnode.epi', 'inputnode.source_file')]),
        # (epiunwarp_wf, confounds_wf, [('outputnode.epi_mask', 'inputnode.epi_mask'),
        #                               ('outputnode.epi_unwarp', 'inputnode.fmri_file')]),
    ])

    if settings['freesurfer']:
        workflow.connect([
            (inputnode, t1w_pre, [('subjects_dir', 'inputnode.subjects_dir')]),
            ])

    return workflow


def basic_wf(subject_data, settings, name='fMRI_prep'):
    """
    The main fmri preprocessing workflow, for the ds005-type of data:

      * [x] Has at least one T1w and at least one bold file (minimal reqs.)
      * [ ] No SBRefs

    """

    if settings is None:
        settings = {}

    workflow = pe.Workflow(name=name)

    inputnode = pe.Node(niu.IdentityInterface(fields=['subjects_dir']),
                        name='inputnode')
    #  inputnode = pe.Node(niu.IdentityInterface(fields=['subject_id']),
    #                      name='inputnode')
    #  inputnode.iterables = [('subject_id', subject_list)]

    bidssrc = pe.Node(BIDSDataGrabber(subject_data=subject_data),
                      name='BIDSDatasource')


    # Estimate fieldmap
    fmap_est = fmap_estimator(subject_data, settings=settings)
    if fmap_est is not None:
        raise NotImplementedError

    # Preprocessing of T1w (includes registration to MNI)
    t1w_pre = t1w_preprocessing(settings=settings)

    # HMC on the EPI
    hmcwf = epi_hmc(settings=settings)
    hmcwf.get_node('inputnode').iterables = ('epi', subject_data['func'])

    # mean EPI registration to T1w
    epi_2_t1 = ref_epi_t1_registration(reportlet_suffix='flt_bbr',
                                       inv_ds_suffix='target-meanBOLD_affine',
                                       settings=settings)

    # get confounds
    confounds_wf = confounds.discover_wf(settings)
    confounds_wf.get_node('inputnode').inputs.t1_transform_flags = [False]

    # Apply transforms in 1 shot
    epi_mni_trans_wf = epi_mni_transformation(settings=settings)

    workflow.connect([
        (bidssrc, t1w_pre, [('t1w', 'inputnode.t1w'),
                            ('t2w', 'inputnode.t2w')]),
        (bidssrc, epi_2_t1, [('t1w', 'inputnode.t1w')]),
        (hmcwf, epi_2_t1, [('inputnode.epi', 'inputnode.name_source'),
                           ('outputnode.epi_mean', 'inputnode.ref_epi'),
                           ('outputnode.xforms', 'inputnode.hmc_xforms'),
                           ('outputnode.epi_mask', 'inputnode.ref_epi_mask'),
                           ('outputnode.epi_split', 'inputnode.epi_split')]),
        (t1w_pre, epi_2_t1, [('outputnode.bias_corrected_t1', 'inputnode.bias_corrected_t1'),
                             ('outputnode.t1_brain', 'inputnode.t1_brain'),
                             ('outputnode.t1_mask', 'inputnode.t1_mask'),
                             ('outputnode.t1_seg', 'inputnode.t1_seg')]),

        (t1w_pre, confounds_wf, [('outputnode.t1_tpms', 'inputnode.t1_tpms')]),
        (hmcwf, confounds_wf, [
            ('outputnode.movpar_file', 'inputnode.movpar_file'),
            ('outputnode.motion_confounds_file', 'inputnode.motion_confounds_file'),
            ('inputnode.epi', 'inputnode.source_file')]),
        (epi_2_t1, confounds_wf, [('outputnode.epi_t1', 'inputnode.fmri_file'),
                                  ('outputnode.epi_mask_t1', 'inputnode.epi_mask')]),

        (epi_2_t1, epi_mni_trans_wf, [('outputnode.itk_epi_to_t1', 'inputnode.itk_epi_to_t1')]),
        (hmcwf, epi_mni_trans_wf, [('inputnode.epi', 'inputnode.name_source'),
                                   ('outputnode.xforms', 'inputnode.hmc_xforms'),
                                   ('outputnode.epi_mask', 'inputnode.epi_mask'),
                                   ('outputnode.epi_split', 'inputnode.epi_split')]),
        (t1w_pre, epi_mni_trans_wf, [('outputnode.bias_corrected_t1', 'inputnode.t1'),
                                     ('outputnode.t1_2_mni_forward_transform',
                                      'inputnode.t1_2_mni_forward_transform')])
    ])

    if settings['freesurfer']:
        workflow.connect([
            (inputnode, t1w_pre, [('subjects_dir', 'inputnode.subjects_dir')]),
            ])

    return workflow


def _first(inlist):
    if isinstance(inlist, (list, tuple)):
        inlist = _first(inlist[0])
    return inlist<|MERGE_RESOLUTION|>--- conflicted
+++ resolved
@@ -121,13 +121,9 @@
     t1_to_epi_transforms = pe.Node(fsl.ConvertXFM(concat_xfm=True), name='T1ToEPITransforms')
 
     workflow.connect([
-<<<<<<< HEAD
-        (bidssrc, t1w_pre, [('t1w', 'inputnode.t1w')]),
-=======
         (bidssrc, t1w_pre, [('t1w', 'inputnode.t1w'),
                             ('t2w', 'inputnode.t2w')]),
         (bidssrc, fmap_est, [('fmap', 'inputnode.input_images')]),
->>>>>>> 45fff14d
         (bidssrc, sbref_pre, [('sbref', 'inputnode.sbref')]),
         (bidssrc, sbref_t1, [('sbref', 'inputnode.name_source'),
                              ('t1w', 'inputnode.t1w')]),
