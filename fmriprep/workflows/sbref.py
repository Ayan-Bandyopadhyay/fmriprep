--- conflicted
+++ resolved
@@ -112,22 +112,15 @@
     maps the SBRef space into the T1-space
     """
     workflow = pe.Workflow(name=name)
-<<<<<<< HEAD
-    inputnode = pe.Node(niu.IdentityInterface(fields=['sbref_brain', 't1_brain', 't1_seg']),
-                        name='inputnode')
-    outputnode = pe.Node(niu.IdentityInterface(fields=['mat_sbr_to_t1', 'mat_t1_to_sbr',
-                                                       'itk_t1_to_sbr']),
-                         name='outputnode')
-=======
+
     inputnode = pe.Node(
         niu.IdentityInterface(fields=['sbref_brain', 't1_brain', 't1_seg']),
         name='inputnode'
     )
     outputnode = pe.Node(
-        niu.IdentityInterface(fields=['mat_sbr_to_t1', 'mat_t1_to_sbr']),
+        niu.IdentityInterface(fields=['mat_sbr_to_t1', 'mat_t1_to_sbr', 'itk_t1_to_sbr']),
         name='outputnode'
     )
->>>>>>> 739a04a2
 
     # Make sure sbref is in RAS coordinates
     reorient = pe.Node(
