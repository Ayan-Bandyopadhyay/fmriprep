--- conflicted
+++ resolved
@@ -16,10 +16,6 @@
 from nipype.interfaces import io as nio
 from nipype.interfaces import utility as niu
 from nipype.interfaces import fsl, c3
-<<<<<<< HEAD
-from nipype.interfaces import freesurfer as fs
-=======
->>>>>>> aba85a45
 from nipype.interfaces import ants
 from niworkflows.interfaces.masks import BETRPT
 from niworkflows.interfaces.registration import FLIRTRPT
@@ -154,12 +150,8 @@
     # BBR works better with initialization
     flt_bbr_init = pe.Node(fsl.FLIRT(dof=6, out_matrix_file='init.mat'),
                            name='Flirt_BBR_init')
-<<<<<<< HEAD
-    flt_bbr = pe.Node(fsl.FLIRT(dof=6, cost_func='bbr'), name="Flirt_BBR")
-=======
     flt_bbr = pe.Node(FLIRTRPT(generate_report=True, dof=6, cost_func='bbr',
                                out_file="bbr.nii.gz"), name="Flirt_BBR")
->>>>>>> aba85a45
     flt_bbr.inputs.schedule = op.join(os.getenv('FSLDIR'),
                                       'etc/flirtsch/bbr.sch')
 
