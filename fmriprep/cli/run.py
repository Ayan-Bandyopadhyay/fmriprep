--- conflicted
+++ resolved
@@ -6,19 +6,13 @@
 =====
 """
 
-<<<<<<< HEAD
 import sys
 import os.path as op
-sys.path.append(op.dirname(__file__))
-
+#sys.path.append(op.dirname(__file__))
 import BIDSgenerator
 import glob
-=======
 import os
-import os.path as op
 import logging
-import sys
->>>>>>> dc99e249
 import uuid
 import warnings
 from argparse import ArgumentParser
@@ -189,10 +183,9 @@
     """Entry point"""
     warnings.showwarning = _warn_redirect
     opts = get_parser().parse_args()
-<<<<<<< HEAD
     BIDSgenerator.createBIDS(opts.bids_dir, opts.participant_num, opts.visit_num, opts.session_num)
     opts.bids_dir =  '/BIDSproject'
-=======
+
     if opts.debug:
         logger.setLevel(logging.DEBUG)
 
@@ -213,7 +206,6 @@
             raise RuntimeError(msg)
         logger.warning(msg)
 
->>>>>>> dc99e249
     create_workflow(opts)
 
 
@@ -271,44 +263,11 @@
     os.makedirs(log_dir, exist_ok=True)
     os.makedirs(work_dir, exist_ok=True)
 
-<<<<<<< HEAD
-    # Build main workflow and run
-    reportlets_dir = op.join(op.abspath(opts.work_dir), 'reportlets')
-    output_dir = op.abspath(opts.output_dir)
-    bids_dir = op.abspath(opts.bids_dir)
-    fmriprep_wf = init_fmriprep_wf(subject_list=subject_list,
-                                   task_id=opts.task_id,
-                                   run_uuid=run_uuid,
-                                   ignore=opts.ignore,
-                                   debug=opts.debug,
-                                   anat_only=opts.anat_only,
-                                   omp_nthreads=omp_nthreads,
-                                   skull_strip_ants=opts.skull_strip_ants,
-                                   skull_strip_template=opts.skull_strip_template,
-                                   reportlets_dir=reportlets_dir,
-                                   output_dir=output_dir,
-                                   bids_dir=bids_dir,
-                                   freesurfer=opts.freesurfer,
-                                   output_spaces=opts.output_space,
-                                   template=opts.template,
-                                   output_grid_ref=opts.output_grid_reference,
-                                   hires=opts.hires,
-                                   bold2t1w_dof=opts.bold2t1w_dof,
-                                   fmap_bspline=opts.fmap_bspline,
-                                   fmap_demean=opts.fmap_no_demean,
-                                   use_syn=opts.use_syn_sdc,
-                                   force_syn=opts.force_syn,
-                                   use_aroma=opts.use_aroma,
-                                   ignore_aroma_err=opts.ignore_aroma_denoising_errors)
-
-    fmriprep_wf.base_dir = op.abspath(opts.work_dir)
-=======
     # Nipype config (logs and execution)
     ncfg.update_config({
         'logging': {'log_directory': log_dir, 'log_to_file': True},
         'execution': {'crashdump_dir': log_dir, 'crashfile_format': 'txt'},
     })
->>>>>>> dc99e249
 
     # Called with reports only
     if opts.reports_only:
@@ -336,6 +295,7 @@
         longitudinal=opts.longitudinal,
         omp_nthreads=omp_nthreads,
         skull_strip_ants=opts.skull_strip_ants,
+        skull_strip_template=opts.skull_strip_template,
         work_dir=work_dir,
         output_dir=output_dir,
         bids_dir=bids_dir,
